--- conflicted
+++ resolved
@@ -2660,11 +2660,7 @@
     }
 
     #[test]
-<<<<<<< HEAD
-    #[cfg_attr(target_arch = "wasm32", wasm_bindgen_test::wasm_bindgen_test)]
-    #[ignore = "This test is failing because of the precision limit"]
-=======
->>>>>>> c6abbfa3
+    #[cfg_attr(target_arch = "wasm32", wasm_bindgen_test::wasm_bindgen_test)]
     fn create_test_increasing_adjustments() {
         let strategy = get_strategy(pos!(7150.0), pos!(7050.0));
         let size = dec!(-0.24434);
@@ -2791,11 +2787,7 @@
     }
 
     #[test]
-<<<<<<< HEAD
-    #[cfg_attr(target_arch = "wasm32", wasm_bindgen_test::wasm_bindgen_test)]
-    #[ignore = "This test is failing because of the precision limit"]
-=======
->>>>>>> c6abbfa3
+    #[cfg_attr(target_arch = "wasm32", wasm_bindgen_test::wasm_bindgen_test)]
     fn create_test_increasing_adjustments() {
         let strategy = get_strategy(pos!(7150.0), pos!(7050.0));
         let size = dec!(0.244340);
